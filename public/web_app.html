<!DOCTYPE html>
<html lang="en">
<head>
    <meta charset="UTF-8">
    <meta name="viewport" content="width=device-width, initial-scale=1.0">
    <title>ThriftAssist - AI Media Finder</title>
    <style>
        * {
            margin: 0;
            padding: 0;
            box-sizing: border-box;
        }

        body {
            font-family: 'Segoe UI', Tahoma, Geneva, Verdana, sans-serif;
            line-height: 1.6;
            color: #333;
            background: linear-gradient(135deg, #667eea 0%, #764ba2 100%);
            min-height: 100vh;
        }

        .container {
            max-width: 1200px;
            margin: 0 auto;
            padding: 20px;
        }

        .header {
            text-align: center;
            margin-bottom: 30px;
            color: white;
        }

        .header h1 {
            font-size: 2.5em;
            margin-bottom: 0.625em;
            text-shadow: 2px 2px 4px rgba(0,0,0,0.3);
        }

        .header p {
            font-size: 1.2em;
        }

        .main-content {
            display: grid;
            grid-template-columns: 1fr 1fr;
            gap: 30px;
            align-items: start;
        }

        .card {
            background: white;
            border-radius: 15px;
            padding: 1.5625em;
            box-shadow: 0 10px 30px rgba(0,0,0,0.2);
            transition: transform 0.3s ease;
        }

        .card:hover {
            transform: translateY(-5px);
        }

        .card h2 {
            color: #5a67d8;
            margin-bottom: 1.25em;
            font-size: 1.5em;
            border-bottom: 2px solid #e2e8f0;
            padding-bottom: 0.625em;
        }

        .form-group {
            margin-bottom: 20px;
        }

        .form-group label {
            display: block;
            margin-bottom: 0.5em;
            font-weight: 600;
            color: #4a5568;
            font-size: 0.875em;
        }

        .form-group input[type="file"],
        .form-group input[type="number"],
        .form-group input[type="range"],
        .form-group textarea,
        .form-group select {
            width: 100%;
            padding: 0.75em;
            border: 2px solid #e2e8f0;
            border-radius: 8px;
            font-size: 1em;
            transition: border-color 0.3s ease;
        }

        .form-group input[type="range"] {
            padding: 0;
            height: 8px;
            background: #e2e8f0;
            outline: none;
            cursor: pointer;
        }

        .form-group input[type="range"]::-webkit-slider-thumb {
            appearance: none;
            width: 20px;
            height: 20px;
            background: #5a67d8;
            border-radius: 50%;
            cursor: pointer;
        }

        .form-group input[type="range"]::-moz-range-thumb {
            width: 20px;
            height: 20px;
            background: #5a67d8;
            border-radius: 50%;
            cursor: pointer;
            border: none;
        }

        .slider-container {
            width: 100%;
            margin-top: 5px;
        }

        .slider-labels {
            display: flex;
            justify-content: space-between;
            align-items: center;
            font-size: 0.9em;
            color: #666;
            margin-top: 5px;
        }

        .slider-value {
            font-weight: 600;
            color: #5a67d8;
        }

        .form-group textarea {
            resize: vertical;
            min-height: 100px;
        }

        .btn {
            background: linear-gradient(135deg, #667eea 0%, #764ba2 100%);
            color: white;
            border: none;
            padding: 0.9375em 1.875em;
            border-radius: 8px;
            cursor: pointer;
            font-size: 1em;
            font-weight: 600;
            transition: all 0.3s ease;
            width: 100%;
        }

        .btn:hover {
            transform: translateY(-2px);
            box-shadow: 0 5px 15px rgba(0,0,0,0.2);
        }

        .btn:disabled {
            opacity: 0.6;
            cursor: not-allowed;
            transform: none;
        }

        /* Collapsible sections styling */
        .collapsible {
            background: #f7fafc;
            border: 1px solid #e2e8f0;
            border-radius: 6px;
            margin-top: 10px;
            overflow: hidden;
        }

        .collapsible-header {
            padding: 0.75em 0.9375em;
            cursor: pointer;
            display: flex;
            justify-content: space-between;
            align-items: center;
            font-size: 0.9em;
            color: #4a5568;
            background: #f7fafc;
            transition: background-color 0.2s ease;
        }

        .collapsible-header:hover {
            background: #edf2f7;
        }

        .collapsible-icon {
            transition: transform 0.2s ease;
            color: #666;
        }

        .collapsible.open .collapsible-icon {
            transform: rotate(180deg);
        }

        .collapsible-content {
            padding: 0 15px;
            max-height: 0;
            overflow: hidden;
            transition: max-height 0.3s ease, padding 0.3s ease;
        }

        .collapsible.open .collapsible-content {
            max-height: 31.25em;  /* 500px at default */
            padding: 0.9375em;
        }

        .help-text {
            font-size: 0.9em;  /* Proportional to body */
        }

        .loading {
            display: none;
            text-align: center;
            padding: 20px;
        }

        .spinner {
            border: 3px solid #f3f3f3;
            border-top: 3px solid #5a67d8;
            border-radius: 50%;
            width: 40px;
            height: 40px;
            animation: spin 1s linear infinite;
            margin: 0 auto 10px;
        }

        @keyframes spin {
            0% { transform: rotate(0deg); }
            100% { transform: rotate(360deg); }
        }

        .results {
            display: none;
        }

        .results-summary {
            background: #f7fafc;
            border-radius: 8px;
            padding: 0.9375em;
            margin-bottom: 1.25em;
            border-left: 4px solid #48bb78;
        }

        .results-summary h3 {
            color: #2d3748;
            margin-bottom: 10px;
        }

        .stat {
            display: inline-block;
            margin-right: 20px;
            font-weight: 600;
        }

        .matches-list {
            margin-top: 20px;
        }

        .match-item {
            background: #f8f9fa;
            border-radius: 6px;
            padding: 0.75em;
            margin-bottom: 0.625em;
            border-left: 3px solid #5a67d8;
        }

        .match-phrase {
            font-weight: 600;
            color: #5a67d8;
            margin-bottom: 5px;
            display: flex;
            justify-content: space-between;
            align-items: center;
        }

        .match-details {
            font-size: 0.9em;
            color: #666;
            background: #fff;
            border: 1px solid #e2e8f0;
            border-radius: 6px;
            padding: 0.75em;
            margin-bottom: 0.625em;
        }
        
        .match-header {
            display: flex;
            justify-content: space-between;
            align-items: center;
            margin-bottom: 10px;
            padding-bottom: 8px;
            border-bottom: 1px solid #e2e8f0;
            gap: 10px;
        }
        
        .match-text-preview {
            font-size: 0.85em;
            color: #718096;
            font-style: italic;
            flex: 1;
            min-width: 0;
            white-space: nowrap;
            overflow: hidden;
            text-overflow: ellipsis;
        }
        
        .match-scores {
            display: flex;
            gap: 8px;
            align-items: center;
            flex-shrink: 0;
            white-space: nowrap;
        }

        .match-score {
            background: #e6fffa;
            color: #234e52;
            padding: 2px 8px;
            border-radius: 12px;
            font-size: 0.8em;
            font-weight: 600;
        }

        .match-count {
            background: #5a67d8;
            color: white;
            padding: 2px 8px;
            border-radius: 12px;
            font-size: 0.8em;
            margin-left: 0.625em;
        }

        .toggle-details {
            font-size: 0.8em;
            color: #5a67d8;
            cursor: pointer;
            margin-left: 0.625em;
            text-decoration: underline;
        }

        .toggle-details:hover {
            color: #4c51bf;
        }

        .image-preview {
            max-width: 100%;
            border-radius: 8px;
            box-shadow: 0 4px 12px rgba(0,0,0,0.1);
            margin-top: 15px;
            cursor: zoom-in;
            transition: transform 0.3s ease;
        }

        /* Zoom functionality styles */
        .image-container {
            position: relative;
            overflow: hidden;
            border-radius: 8px;
            margin-top: 15px;
            background: #f8f9fa;
            display: inline-block;
            width: 100%;
            max-width: 100%;
        }

        .image-preview.zoomable {
            cursor: zoom-in;
            user-select: none;
            -webkit-user-select: none;
            display: block;
            transform-origin: 0 0;
            transition: none;
            max-width: 100%;
            height: auto;
        }

        .image-preview.zoomed {
            cursor: grab;
        }

        .image-preview.zoomed:active {
            cursor: grabbing;
        }

        .zoom-controls {
            position: absolute;
            top: 10px;
            right: 10px;
            background: rgba(0, 0, 0, 0.7);
            border-radius: 8px;
            padding: 8px;
            display: none;
            z-index: 1000;
        }

        .zoom-controls.visible {
            display: flex;
            gap: 5px;
        }

        .zoom-btn {
            background: rgba(255, 255, 255, 0.9);
            border: none;
            border-radius: 4px;
            width: 35px;
            height: 35px;
            cursor: pointer;
            font-size: 18px;
            font-weight: bold;
            display: flex;
            align-items: center;
            justify-content: center;
            transition: background-color 0.2s ease;
        }

        .zoom-btn:hover {
            background: white;
        }

        .zoom-btn:active {
            transform: scale(0.95);
        }

        .zoom-info {
            position: absolute;
            bottom: 10px;
            left: 10px;
            background: rgba(0, 0, 0, 0.7);
            color: white;
            padding: 5px 10px;
            border-radius: 4px;
            font-size: 12px;
            display: none;
        }

        .zoom-info.visible {
            display: block;
        }

        .explanation-panel {
            background: #f8f9ff;
            border-left: 4px solid #5a67d8;
            padding: 0.75em;
            margin-top: 0.625em;
            border-radius: 4px;
            font-size: 0.85em;
        }
        
        .confidence-badge {
            display: inline-block;
            padding: 4px 10px;
            border-radius: 12px;
            font-size: 0.8em;
            font-weight: 600;
            margin-right: 8px;
        }
        
        .confidence-very-high {
            background: #d4edda;
            color: #155724;
        }
        
        .confidence-high {
            background: #d1ecf1;
            color: #0c5460;
        }
        
        .confidence-medium {
            background: #fff3cd;
            color: #856404;
        }
        
        .confidence-low {
            background: #f8d7da;
            color: #721c24;
        }
        
        .factor-list {
            margin: 8px 0;
            padding-left: 20px;
        }
        
        .factor-item {
            margin: 4px 0;
            color: #555;
        }
        
        .warning-badge {
            background: #fff3cd;
            border-left: 3px solid #ffc107;
            padding: 6px 10px;
            margin: 6px 0;
            border-radius: 3px;
            font-size: 0.8em;
            color: #856404;
        }
        
        .toggle-explanation {
            color: #5a67d8;
            cursor: pointer;
            font-size: 0.85em;
            text-decoration: underline;
            user-select: none;
            white-space: nowrap;
            flex-shrink: 0;
        }
        
        .toggle-explanation:hover {
            color: #4c51bf;
            text-decoration: none;
        }
        
        .toggle-explanation:active {
            transform: scale(0.95);
        }
        
        /* Global text scaling - proportional sizing */
        body.text-scale-small {
            font-size: 14px;
        }
        
        body.text-scale-medium {
            font-size: 16px;
        }
        
        body.text-scale-large {
            font-size: 18px;
        }
        
        body.text-scale-xlarge {
            font-size: 20px;
        }
        
        /* Proportional element scaling based on text size */
        .form-group input[type="file"],
        .form-group input[type="number"],
        .form-group textarea,
        .form-group select {
            font-size: 1em;  /* Scale with body font */
            padding: 0.75em;  /* Proportional padding */
        }
        
        .btn {
            font-size: 1em;  /* Scale with body font */
            padding: 0.9375em 1.875em;  /* Proportional padding (15px/16px, 30px/16px) */
        }
        
        .form-group label {
            font-size: 0.875em;  /* 14px at default */
            margin-bottom: 0.5em;
        }
        
        .card {
            padding: 1.5625em;  /* 25px at default */
        }
        
        .card h2 {
            font-size: 1.5em;  /* Proportional to body */
            margin-bottom: 1.25em;
            padding-bottom: 0.625em;
        }
        
        .header h1 {
            font-size: 2.5em;  /* Proportional to body */
            margin-bottom: 0.625em;
        }

        .header p {
            font-size: 1.2em;  /* Proportional to body */
        }

        .collapsible-header {
            font-size: 0.9em;  /* Proportional to body */
            padding: 0.75em 0.9375em;  /* Proportional padding */
        }

        .collapsible.open .collapsible-content {
            max-height: 31.25em;  /* 500px at default */
            padding: 0.9375em;
        }

        .help-text {
            font-size: 0.9em;  /* Proportional to body */
        }

        .match-item {
            padding: 0.75em;
            margin-bottom: 0.625em;
        }

        .match-details {
            padding: 0.75em;
            margin-bottom: 0.625em;
        }

        .results-summary {
            padding: 0.9375em;
            margin-bottom: 1.25em;
        }

        .explanation-panel {
            padding: 0.75em;
            margin-top: 0.625em;
        }

        /* Mobile optimizations */
        @media (max-width: 768px) {
            .main-content {
                grid-template-columns: 1fr;
                gap: 1.25em;  /* Proportional gap */
            }
            
            .header h1 {
                font-size: 2em;
            }

            .header p {
                font-size: 1em;
            }

            .card {
                padding: 1.25em;  /* Proportional padding */
            }
            
            .card h2 {
                font-size: 1.4em;
            }
            
            body {
                font-size: 15px;
            }
            
            /* Proportional scaling for mobile text-scale classes */
            body.text-scale-small {
                font-size: 13px;
            }
            
            body.text-scale-medium {
                font-size: 15px;
            }
            
            body.text-scale-large {
                font-size: 17px;
            }
            
            body.text-scale-xlarge {
                font-size: 19px;
            }
            
            /* All elements scale proportionally with em units */
            .form-group label {
                font-size: 0.933em;  /* Slightly larger for mobile */
            }
            
            .match-phrase {
                font-size: 1em;
            }
            
            .match-details {
                font-size: 0.9em;
            }
            
            .match-text-preview {
                font-size: 0.85em;
            }
            
            .match-score {
                font-size: 0.75em;
                padding: 0.125em 0.5em;  /* Proportional padding */
            }
            
            .match-count {
                font-size: 0.75em;
                padding: 0.125em 0.5em;
                margin-left: 0.625em;
            }
            
            .explanation-panel {
                font-size: 0.85em;
            }

            .stat {
                display: block;
                margin-right: 0;
                margin-bottom: 0.3125em;  /* Proportional margin */
                font-size: 0.9em;
            }

            .match-phrase {
                flex-direction: column;
                align-items: flex-start;
            }

            .match-count {
                margin-left: 0;
                margin-top: 0.3125em;  /* Proportional margin */
            }
            
            .toggle-details {
                font-size: 0.75em;
            }
            
            .toggle-explanation {
                font-size: 0.75em;
            }
            
            .slider-labels {
                font-size: 0.8em;
            }
        }

        @media (max-width: 480px) {
            .container {
                padding: 0.625em;  /* Proportional padding */
            }

            .card {
                padding: 0.9375em;  /* Proportional padding */
            }

            .header h1 {
                font-size: 1.8em;
            }
            
            .header p {
                font-size: 0.95em;
            }
            
            body {
                font-size: 14px;
            }
            
            /* Proportional scaling for small mobile text-scale classes */
            body.text-scale-small {
                font-size: 12px;
            }
            
            body.text-scale-medium {
                font-size: 14px;
            }
            
            body.text-scale-large {
                font-size: 16px;
            }
            
            body.text-scale-xlarge {
                font-size: 18px;
            }

            .slider-labels {
                font-size: 0.75em;
            }
        }
    </style>
</head>
<body>
    <div class="container">
        <div class="header">
            <h1>🔍 ThriftAssist</h1>
            <p>AI-powered media finder for thrift stores</p>
        </div>

        <div class="main-content">
            <!-- Input Form -->
            <div class="card">
                <h2>📤 Upload & Search</h2>
                <form id="ocrForm">
                    <div class="form-group">
                        <label for="imageFile">Select Image</label>
                        <input type="file" id="imageFile" accept="image/*" required>
                        <div class="collapsible">
                            <div class="collapsible-header" onclick="toggleCollapsible(this)">
                                <span>📝 Supported formats & tips</span>
                                <span class="collapsible-icon">▼</span>
                            </div>
                            <div class="collapsible-content">
                                <div class="help-text">
                                    <strong>Supported formats:</strong> JPG, PNG, GIF, BMP<br><br>
                                    <strong>Tips for best results:</strong><br>
                                    • Ensure text is clearly visible<br>
                                    • Good lighting improves accuracy<br>
                                    • Higher resolution images work better<br>
                                    • Multiple angles of text are supported
                                </div>
                            </div>
                        </div>
                    </div>

                    <div class="form-group">
                        <label for="searchPhrases">Search Phrases</label>
                        <textarea id="searchPhrases" placeholder="Enter phrases separated by commas" required></textarea>
                        <div class="collapsible">
                            <div class="collapsible-header" onclick="toggleCollapsible(this)">
                                <span>💡 Search tips & examples</span>
                                <span class="collapsible-icon">▼</span>
                            </div>
                            <div class="collapsible-content">
                                <div class="help-text">
                                    <strong>Examples:</strong><br>
                                    • Books: <em>Homecoming, Lee Child, Circle of Three</em><br>
                                    • Music: <em>Billy Joel, U2, Greatest Hits</em><br>
                                    • Movies: <em>Star Wars, Marvel, Disney</em><br><br>
                                    <strong>Tips:</strong><br>
                                    • Use specific titles or author names<br>
                                    • Separate multiple phrases with commas<br>
                                    • Both exact and partial matches are found<br>
                                    • Case doesn't matter
                                </div>
                            </div>
                        </div>
                    </div>

                    <div class="form-group">
                        <label for="threshold">Detection Threshold: <span id="thresholdValue" class="slider-value">80%</span></label>
                        <div class="slider-container">
                            <input type="range" id="threshold" min="50" max="100" value="80" step="5">
                            <div class="slider-labels">
                                <span>Lenient</span>
                                <span>Strict</span>
                            </div>
                        </div>
                        <div class="collapsible">
                            <div class="collapsible-header" onclick="toggleCollapsible(this)">
                                <span>⚙️ Threshold guide</span>
                                <span class="collapsible-icon">▼</span>
                            </div>
                            <div class="collapsible-content">
                                <div class="help-text">
                                    <strong>50-60%:</strong> Very lenient - finds partial matches but may include false positives<br>
                                    <strong>70-80%:</strong> Balanced - recommended for most images<br>
                                    <strong>85-95%:</strong> Strict - high confidence matches only<br>
                                    <strong>95-100%:</strong> Very strict - only near-exact matches<br><br>
                                    Start with 80% and adjust based on results.
                                </div>
                            </div>
                        </div>
                    </div>

                    <div class="form-group">
                        <div style="display: grid; grid-template-columns: 1fr auto 1fr; gap: 10px; align-items: center;">
                            <div>
                                <label for="uiTextScale" style="text-align: center; line-height: 1.2;">
                                    <div>Page</div>
                                    <div>Font Size</div>
                                </label>
                                <select id="uiTextScale" style="width: 100%; padding: 0.75em; border: 2px solid #e2e8f0; border-radius: 8px; font-size: 1.125em; cursor: pointer; text-align: center; text-align-last: center;">
                                    <option value="50">50%</option>
                                    <option value="75">75%</option>
                                    <option value="100" selected>100%</option>
                                    <option value="125">125%</option>
                                    <option value="150">150%</option>
                                    <option value="175">175%</option>
                                    <option value="200">200%</option>
                                    <option value="250">250%</option>
                                    <option value="300">300%</option>
                                </select>
                            </div>
                            <div style="position: relative; display: flex; align-items: center; padding: 0 10px;">
                                <div style="position: absolute; left: -10px; right: 50%; height: 2px; background: #e2e8f0; top: 50%;"></div>
                                <div style="position: absolute; left: 50%; right: -10px; height: 2px; background: #e2e8f0; top: 50%;"></div>
                                <button type="button" id="syncTextScales" title="Sync font sizes" style="position: relative; z-index: 1; padding: 12px 16px; border: 2px solid #e2e8f0; border-radius: 8px; background: white; cursor: pointer; font-size: 16px; transition: all 0.2s;">
                                    🔗
                                </button>
                            </div>
                            <div>
                                <label for="textScale" style="text-align: center; line-height: 1.2;">
                                    <div>Annotation</div>
                                    <div>Font Size</div>
                                </label>
                                <select id="textScale" style="width: 100%; padding: 0.75em; border: 2px solid #e2e8f0; border-radius: 8px; font-size: 1.125em; cursor: pointer; text-align: center; text-align-last: center;">
                                    <option value="50">50%</option>
                                    <option value="75">75%</option>
                                    <option value="100" selected>100%</option>
                                    <option value="125">125%</option>
                                    <option value="150">150%</option>
                                    <option value="175">175%</option>
                                    <option value="200">200%</option>
                                    <option value="250">250%</option>
                                    <option value="300">300%</option>
                                </select>
                            </div>
                        </div>
                        <div style="font-size: 0.85em; color: #666; margin-top: 8px;">
                            Page font adjusts this interface, annotation font adjusts text on images. Click 🔗 to sync both.
                        </div>
                    </div>

                    <button type="submit" class="btn" id="submitBtn">
                        🚀 Analyze Image
                    </button>
                </form>

                <div class="loading" id="loading">
                    <div class="spinner"></div>
                    <p>Processing image and detecting phrases...</p>
                </div>
            </div>

            <!-- Results -->
            <div class="card">
                <h2>📊 Results</h2>
                
                <div id="noResults">
                    <p style="text-align: center; color: #666; padding: 40px 0;">
                        👆 Upload an image and search for phrases to see results here
                    </p>
                </div>

                <div class="results" id="results">
                    <div class="results-summary" id="resultsSummary">
                        <!-- Results summary will be populated here -->
                    </div>

                    <div class="matches-list" id="matchesList">
                        <!-- Matches will be populated here -->
                    </div>

                    <div>
                        <h3 style="margin: 20px 0 10px 0;">📸 Annotated Image</h3>
                        <div class="image-container" id="imageContainer">
                            <img id="annotatedImage" class="image-preview zoomable" alt="Annotated result">
                            <div class="zoom-controls" id="zoomControls">
                                <button class="zoom-btn" id="zoomInBtn" title="Zoom In">+</button>
                                <button class="zoom-btn" id="zoomOutBtn" title="Zoom Out">−</button>
                                <button class="zoom-btn" id="resetZoomBtn" title="Reset Zoom">⌂</button>
                            </div>
                            <div class="zoom-info" id="zoomInfo">100%</div>
                        </div>
                    </div>
                </div>

                <div class="error" id="error" style="display: none;">
                    <!-- Error messages will appear here -->
                </div>
            </div>
        </div>
    </div>

    <script>
        // Device detection
        const DeviceDetector = {
            isMobile: false,
            isTablet: false,
            isDesktop: false,
            isTouchDevice: false,
            userAgent: '',
            
            init() {
                this.userAgent = navigator.userAgent.toLowerCase();
                
                // Check for touch capability
                this.isTouchDevice = ('ontouchstart' in window) || 
                                     (navigator.maxTouchPoints > 0) || 
                                     (navigator.msMaxTouchPoints > 0);
                
                // Check screen size
                const width = window.innerWidth;
                
                // Check for mobile devices
                const mobileRegex = /android|webos|iphone|ipod|blackberry|iemobile|opera mini/i;
                const tabletRegex = /ipad|android(?!.*mobile)|tablet/i;
                
                if (mobileRegex.test(this.userAgent) || (this.isTouchDevice && width < 768)) {
                    this.isMobile = true;
                } else if (tabletRegex.test(this.userAgent) || (this.isTouchDevice && width >= 768 && width < 1024)) {
                    this.isTablet = true;
                } else {
                    this.isDesktop = true;
                }
                
                console.log('📱 Device Detection:', {
                    isMobile: this.isMobile,
                    isTablet: this.isTablet,
                    isDesktop: this.isDesktop,
                    isTouchDevice: this.isTouchDevice,
                    screenWidth: width
                });
                
                // Add device class to body for CSS targeting
                if (this.isMobile) document.body.classList.add('device-mobile');
                if (this.isTablet) document.body.classList.add('device-tablet');
                if (this.isDesktop) document.body.classList.add('device-desktop');
                if (this.isTouchDevice) document.body.classList.add('touch-device');
                
                return this;
            },
            
            // Helper methods
            shouldUseSimplifiedUI() {
                return this.isMobile;
            },
            
            shouldAutoExpandResults() {
                return this.isDesktop;
            },
            
            getOptimalImageQuality() {
                if (this.isMobile) return 'medium';
                if (this.isTablet) return 'high';
                return 'max';
            }
        };
        
        // Initialize device detection on load
        const device = DeviceDetector.init();
        
        // Updated API URL detection for integrated deployment
        const API_BASE_URL = (() => {
            const protocol = window.location.protocol;
            const hostname = window.location.hostname;
            
            // When opening HTML file directly (file:// protocol)
            if (protocol === 'file:') {
                return 'http://localhost:8000';
            }
            
            // When served from same origin (integrated deployment)
            return window.location.origin;
        })();
        
        console.log('Detected protocol:', window.location.protocol);
        console.log('Using API Base URL:', API_BASE_URL);
        
        // Test connection on page load with better error handling
        window.addEventListener('load', async function() {
            const textarea = document.getElementById('searchPhrases');
            textarea.placeholder = `Enter phrases separated by commas
Example: Homecoming, Lee Child, Circle of Three, David Foster Wallace`;
            
            // Device-specific adjustments
            if (device.isMobile) {
                console.log('📱 Mobile device detected - applying optimizations');
                // Simpler placeholder for mobile
                textarea.placeholder = 'Enter phrases, separated by commas';
            }
            
            // Test API connection
            console.log('Testing API connection...');
            const isConnected = await testConnection();
            
            if (!isConnected) {
                showError(`API not available at ${API_BASE_URL}. Start the service with: ./start_web_service.sh`);
            }
        });
        
        // Add connection test function
        async function testConnection() {
            try {
                const response = await fetch(`${API_BASE_URL}/health`, {
                    method: 'GET',
                    timeout: 5000
                });
                if (response.ok) {
                    console.log('✅ API connection successful');
                    return true;
                } else {
                    console.warn('⚠️ API responded with error:', response.status);
                    return false;
                }
            } catch (error) {
                console.error('❌ API connection failed:', error);
                showError(`Cannot connect to API at ${API_BASE_URL}. Please ensure the service is running.`);
                return false;
            }
        }
        
        // Update threshold value display
        document.getElementById('threshold').addEventListener('input', function() {
            document.getElementById('thresholdValue').textContent = this.value + '%';
        });
        
        // UI Text Scale Control - Percentage-based with extended range
        const uiTextScalePercentToClass = {
            50: 'text-scale-small',
            75: 'text-scale-small',
            100: 'text-scale-medium',
            125: 'text-scale-large',
            150: 'text-scale-xlarge',
            175: 'text-scale-xlarge',
            200: 'text-scale-xlarge',
            250: 'text-scale-xlarge',
            300: 'text-scale-xlarge'
        };
        
        // Track sync state
        let textScalesLinked = false;
        
        // Force reset to 100% (remove these lines after first load if you want persistence)
        localStorage.setItem('uiTextScale', '100');
        localStorage.setItem('textScale', '100');
        
        // Load saved preferences or default to 100%
        const savedUiTextScale = localStorage.getItem('uiTextScale') || '100';
        const savedTextScale = localStorage.getItem('textScale') || '100';
        const savedSyncState = localStorage.getItem('textScalesLinked') === 'true';
        
        document.getElementById('uiTextScale').value = savedUiTextScale;
        document.getElementById('textScale').value = savedTextScale;
        textScalesLinked = savedSyncState;
        
        applyUiTextScale(savedUiTextScale);
        updateSyncButton();
        
        document.getElementById('uiTextScale').addEventListener('change', function() {
            const scaleValue = this.value;
            applyUiTextScale(scaleValue);
            localStorage.setItem('uiTextScale', scaleValue);
            
            // If linked, update annotation scale and trigger reanalyze
            if (textScalesLinked) {
                document.getElementById('textScale').value = scaleValue;
                localStorage.setItem('textScale', scaleValue);
                autoReanalyze();
            }
        });
<<<<<<< HEAD
        
        document.getElementById('textScale').addEventListener('change', function() {
            const scaleValue = this.value;
            localStorage.setItem('textScale', scaleValue);
            
            // If linked, update page scale
            if (textScalesLinked) {
                document.getElementById('uiTextScale').value = scaleValue;
                applyUiTextScale(scaleValue);
                localStorage.setItem('uiTextScale', scaleValue);
            }
            
            // Always trigger reanalyze when annotation text size changes
            autoReanalyze();
        });
        
        // Sync button functionality
        document.getElementById('syncTextScales').addEventListener('click', function() {
            textScalesLinked = !textScalesLinked;
            localStorage.setItem('textScalesLinked', textScalesLinked);
            updateSyncButton();
            
            // If enabling sync, match the scales immediately
            if (textScalesLinked) {
                const uiScale = document.getElementById('uiTextScale').value;
                document.getElementById('textScale').value = uiScale;
                localStorage.setItem('textScale', uiScale);
            }
        });
        
        function applyUiTextScale(scaleValue) {
            // Remove all text scale classes
            Object.values(uiTextScalePercentToClass).forEach(className => {
                document.body.classList.remove(className);
            });
            
            // Add the selected scale class
            const className = uiTextScalePercentToClass[scaleValue] || 'text-scale-medium';
            document.body.classList.add(className);
            
            // Force immediate layout recalculation to apply new font sizes
            document.body.offsetHeight;
        }
        
        function updateSyncButton() {
            const btn = document.getElementById('syncTextScales');
            if (textScalesLinked) {
                btn.style.background = 'linear-gradient(135deg, #667eea 0%, #764ba2 100%)';
                btn.style.color = 'white';
                btn.style.borderColor = '#5a67d8';
                btn.title = 'Font sizes synced (click to unlink)';
            } else {
                btn.style.background = 'white';
                btn.style.color = '#333';
                btn.style.borderColor = '#e2e8f0';
                btn.title = 'Sync font sizes';
            }
        }
        
        // Auto-reanalyze function
        function autoReanalyze() {
            const imageFile = document.getElementById('imageFile').files[0];
            const searchPhrasesText = document.getElementById('searchPhrases').value;
            
            // Only auto-submit if we have both image and phrases
            if (imageFile && searchPhrasesText.trim()) {
                console.log('🔄 Auto-reanalyzing with new annotation text size...');
                document.getElementById('ocrForm').dispatchEvent(new Event('submit'));
            }
        }
        
=======

>>>>>>> 236dc4a7
        document.getElementById('ocrForm').addEventListener('submit', async function(e) {
            e.preventDefault();
            
            const formData = new FormData();
            const imageFile = document.getElementById('imageFile').files[0];
            const searchPhrasesText = document.getElementById('searchPhrases').value;
            const threshold = document.getElementById('threshold').value;
<<<<<<< HEAD
            let textScale = document.getElementById('textScale').value;  // Get text scale value
            
            // Boost annotation text size for mobile devices
            if (device.isMobile || device.isTablet) {
                const scaleInt = parseInt(textScale);
                // Increase by 50% for mobile/tablet, capped at 300%
                textScale = Math.min(300, Math.round(scaleInt * 1.5)).toString();
                console.log(`📱 Mobile boost: annotation text scale ${document.getElementById('textScale').value}% → ${textScale}%`);
            }
=======
            const textScale = document.getElementById('textScale').value;
            
            console.log('Form submission - textScale value:', textScale); // Debug log
>>>>>>> 236dc4a7
            
            if (!imageFile) {
                showError('Please select an image file');
                return;
            }
            
            if (!searchPhrasesText.trim()) {
                showError('Please enter search phrases');
                return;
            }
            
            // Parse search phrases
            const searchPhrases = searchPhrasesText.split(',').map(phrase => phrase.trim()).filter(phrase => phrase);
            
            if (searchPhrases.length === 0) {
                showError('Please enter at least one search phrase');
                return;
            }
            
            // Show loading state
            showLoading(true);
            hideError();
            hideResults();
            
            try {
                // Prepare form data
                formData.append('file', imageFile);
                formData.append('search_phrases', JSON.stringify(searchPhrases));
                formData.append('threshold', threshold);
<<<<<<< HEAD
                formData.append('text_scale', textScale);  // Add boosted text scale to form data
=======
                formData.append('text_scale', textScale);
                
                console.log('Sending to API with text_scale:', textScale); // Debug log
>>>>>>> 236dc4a7
                
                const response = await fetch(`${API_BASE_URL}/upload-and-detect`, {
                    method: 'POST',
                    body: formData
                });
                
                const result = await response.json();
                
                console.log('API response:', result); // Debug log
                
                if (result.success) {
                    displayResults(result, searchPhrases);
                } else {
                    showError(result.error_message || 'An error occurred while processing the image');
                }
                
            } catch (error) {
                console.error('Error:', error);
                showError('Failed to connect to the API. Make sure the service is running on ' + API_BASE_URL);
            } finally {
                showLoading(false);
            }
        });
        
        async function analyzeImage() {
            const fileInput = document.getElementById('imageInput');
            const file = fileInput.files[0];
            
            if (!file) {
                alert('Please select an image first');
                return;
            }

            // Get text size value
            const textSizeSlider = document.getElementById('textSize');
            const textSize = parseInt(textSizeSlider.value);
            
            // Show alert on mobile to verify value is being read
            if (window.innerWidth < 768) {
                alert('Text size: ' + textSize + 'px');
            }
            
            // Show loading state
            document.getElementById('loading').style.display = 'block';
            document.getElementById('results').style.display = 'none';

            const formData = new FormData();
            formData.append('image', file);
            formData.append('text_size', textSize);

            // Get search phrases
            const searchPhrasesInput = document.getElementById('searchPhrases');
            const searchPhrases = searchPhrasesInput.value
                .split('\n')
                .map(phrase => phrase.trim())
                .filter(phrase => phrase.length > 0);

            if (searchPhrases.length > 0) {
                formData.append('search_phrases', JSON.stringify(searchPhrases));
            }

            console.log('Sending to API:', {
                textSize: textSize,
                searchPhrases: searchPhrases,
                hasFile: !!file
            }); // Debug log

            try {
                const response = await fetch(`${API_BASE_URL}/api/ocr`, {
                    method: 'POST',
                    body: formData
                });
                
                const result = await response.json();
                
                if (result.success) {
                    displayResults(result, searchPhrases);
                } else {
                    showError(result.error_message || 'An error occurred while processing the image');
                }
                
            } catch (error) {
                console.error('Error:', error);
                showError('Failed to connect to the API. Make sure the service is running on ' + API_BASE_URL);
            } finally {
                showLoading(false);
            }
        }
        
        function showLoading(show) {
            const loading = document.getElementById('loading');
            const submitBtn = document.getElementById('submitBtn');
            
            if (show) {
                loading.style.display = 'block';
                submitBtn.disabled = true;
                submitBtn.textContent = '⏳ Processing...';
            } else {
                loading.style.display = 'none';
                submitBtn.disabled = false;
                submitBtn.textContent = '🚀 Analyze Image';
            }
        }
        
        function showError(message) {
            const errorDiv = document.getElementById('error');
            errorDiv.textContent = message;
            errorDiv.style.display = 'block';
        }
        
        function hideError() {
            document.getElementById('error').style.display = 'none';
        }
        
        function hideResults() {
            document.getElementById('results').style.display = 'none';
            document.getElementById('noResults').style.display = 'block';
        }
        
        function displayResults(result, searchPhrases) {
            const resultsSummary = document.getElementById('resultsSummary');
            const matchesList = document.getElementById('matchesList');
            
            // Show results section
            document.getElementById('results').style.display = 'block';
            document.getElementById('noResults').style.display = 'none';
            
            // Update summary with explainability metrics
            const avgConfidence = calculateAverageConfidence(result.matches);
            
            resultsSummary.innerHTML = `
                <h3>✅ Analysis Complete</h3>
                <div>
                    <span class="stat">📊 Total: ${result.total_matches}</span>
                    <span class="stat">⏱️ ${Math.round(result.processing_time_ms)}ms</span>
                    <span class="stat">📐 ${result.image_dimensions[0]}×${result.image_dimensions[1]}</span>
                    <span class="stat">🎯 Avg Confidence: ${avgConfidence}%</span>
                </div>
            `;
            
            // Update matches list with explainability emphasis
            if (result.total_matches > 0) {
                let matchesHTML = '<h3>🎯 Found Matches</h3>';
                
                // Device-specific instructions
                if (device.isMobile) {
                    matchesHTML += '<p style="font-size: 0.9em; color: #666; margin-bottom: 15px;">💡 Tap "Why?" for match details</p>';
                } else {
                    matchesHTML += '<p style="font-size: 0.9em; color: #666; margin-bottom: 15px;">💡 Click "Why?" to understand how each match was found</p>';
                }
                
                for (const [phrase, matches] of Object.entries(result.matches)) {
                    const matchId = phrase.replace(/\s+/g, '-').toLowerCase();
                    
                    // All matches collapsed by default - no auto-expand
                    
                    matchesHTML += `
                        <div class="match-item">
                            <div class="match-phrase">
                                <span>"${phrase}"</span>
                                <div>
                                    <span class="match-count">${matches.length}</span>
                                    <span class="toggle-details" onclick="toggleMatchDetails('${matchId}')">
                                        <span id="toggle-${matchId}">expand ▼</span>
                                    </span>
                                </div>
                            </div>
                            <div id="details-${matchId}" class="collapsible-content">
                                ${matches.map((match, idx) => {
                                    const confidenceLevel = match.explanation?.confidence_level || 'Medium';
                                    const confidenceClass = `confidence-${confidenceLevel.toLowerCase().replace(' ', '-')}`;
                                    
                                    // Extract relevant portion of text that contains the phrase
                                    const relevantText = extractRelevantText(match.text, phrase);
                                    
                                    return `
                                        <div class="match-details">
                                            <div class="match-header">
                                                <div class="match-text-preview" title="${match.text}">
                                                    "${relevantText}"
                                                </div>
                                                <div class="match-scores">
                                                    <span class="confidence-badge ${confidenceClass}">
                                                        ${confidenceLevel}
                                                    </span>
                                                    <span class="match-score">${Math.round(match.score)}%</span>
                                                    ${match.angle !== 0 ? `<span style="font-size: 0.9em;">🔄 ${Math.round(match.angle)}°</span>` : ''}
                                                    <span class="toggle-explanation" onclick="toggleExplanation('${matchId}-${idx}')">
                                                        <span id="toggle-exp-${matchId}-${idx}">Why? 🔍</span>
                                                    </span>
                                                </div>
                                            </div>
                                            ${match.explanation ? renderExplanation(match.explanation, `${matchId}-${idx}`) : ''}
                                        </div>
                                    `;
                                }).join('')}
                            </div>
                        </div>
                    `;
                }
                
                matchesList.innerHTML = matchesHTML;
            } else {
                matchesList.innerHTML = `
                    <div style="text-align: center; padding: 20px; color: #666;">
                        😔 No matches found<br>
                        <small>Try adjusting the threshold or checking your search terms</small>
                    </div>
                `;
            }
            
            // Update annotated image
            if (result.annotated_image_base64) {
                const annotatedImage = document.getElementById('annotatedImage');
                const imageContainer = document.getElementById('imageContainer');
                
                if (!imageZoom) {
                    imageZoom = new ImageZoom(annotatedImage, imageContainer);
                }
                
                imageZoom.setImage(`data:image/jpeg;base64,${result.annotated_image_base64}`);
                annotatedImage.style.display = 'block';
            }
        }
        
        function extractRelevantText(fullText, searchPhrase) {
            /**
             * Extract the most relevant portion of text that contains the search phrase.
             * Returns a smart excerpt showing the matched phrase in context.
             */
            
            // Normalize both for case-insensitive matching
            const normalizedText = fullText.toLowerCase();
            const normalizedPhrase = searchPhrase.toLowerCase();
            
            // Try to find the phrase in the text
            const phraseIndex = normalizedText.indexOf(normalizedPhrase);
            
            if (phraseIndex !== -1) {
                // Found exact substring - extract with context
                const maxLength = 50;
                const contextBefore = 10;
                const contextAfter = 10;
                
                const start = Math.max(0, phraseIndex - contextBefore);
                const end = Math.min(fullText.length, phraseIndex + normalizedPhrase.length + contextAfter);
                
                let excerpt = fullText.substring(start, end);
                
                // Add ellipsis if truncated
                if (start > 0) excerpt = '...' + excerpt;
                if (end < fullText.length) excerpt = excerpt + '...';
                
                return excerpt;
            }
            
            // If no exact match, try to find individual words from the phrase
            const phraseWords = normalizedPhrase.split(/\s+/).filter(w => w.length > 2);
            
            for (const word of phraseWords) {
                const wordIndex = normalizedText.indexOf(word);
                if (wordIndex !== -1) {
                    const maxLength = 50;
                    const contextBefore = 15;
                    const contextAfter = 15;
                    
                    const start = Math.max(0, wordIndex - contextBefore);
                    const end = Math.min(fullText.length, wordIndex + word.length + contextAfter);
                    
                    let excerpt = fullText.substring(start, end);
                    
                    if (start > 0) excerpt = '...' + excerpt;
                    if (end < fullText.length) excerpt = excerpt + '...';
                    
                    return excerpt;
                }
            }
            
            // Fallback: just show beginning of text with ellipsis
            const maxLength = 50;
            if (fullText.length <= maxLength) {
                return fullText;
            }
            
            return fullText.substring(0, maxLength - 3) + '...';
        }
        
        function calculateAverageConfidence(matches) {
            let total = 0;
            let count = 0;
            
            for (const phraseMatches of Object.values(matches)) {
                for (const match of phraseMatches) {
                    total += match.score;
                    count++;
                }
            }
            
            return count > 0 ? Math.round(total / count) : 0;
        }
        
        function renderExplanation(explanation, id) {
            if (!explanation) return '';
            
            const confidenceClass = `confidence-${explanation.confidence_level.toLowerCase().replace(' ', '-')}`;
            
            return `
                <div id="explain-${id}" class="explanation-panel" style="display: none; margin-top: 12px;">
                    <div style="margin-bottom: 12px; padding: 10px; background: #f0f4ff; border-radius: 6px;">
                        <div style="font-size: 0.95em; font-weight: 600; color: #2d3748; margin-bottom: 6px;">
                            ✨ ${explanation.confidence_level} Confidence Match
                        </div>
                        <div style="font-style: italic; color: #4a5568; font-size: 0.9em;">
                            💡 ${explanation.recommendation}
                        </div>
                    </div>
                    
                    <div style="margin-top: 12px;">
                        <div style="font-weight: 600; color: #2d3748; margin-bottom: 8px; font-size: 0.95em;">
                            🔍 How we matched this:
                        </div>
                        <ul class="factor-list">
                            ${explanation.reasoning.map(reason => `
                                <li class="factor-item" style="padding: 4px 0;">
                                    <span style="color: #48bb78;">✓</span> ${reason}
                                </li>
                            `).join('')}
                        </ul>
                    </div>
                    
                    ${Object.keys(explanation.confidence_factors).length > 0 ? `
                        <div style="margin-top: 12px; padding: 10px; background: #f7fafc; border-radius: 6px;">
                            <div style="font-weight: 600; color: #2d3748; margin-bottom: 8px; font-size: 0.9em;">
                                📊 Confidence Breakdown:
                            </div>
                            <div style="display: grid; gap: 6px;">
                                ${Object.entries(explanation.confidence_factors).map(([factor, value]) => `
                                    <div style="display: flex; justify-content: space-between; align-items: center; padding: 4px 0;">
                                        <span style="color: #4a5568; font-size: 0.85em;">${formatFactorName(factor)}</span>
                                        <span style="font-weight: 600; color: #5a67d8; font-size: 0.9em;">
                                            ${typeof value === 'number' ? value + '%' : value}
                                        </span>
                                    </div>
                                `).join('')}
                            </div>
                        </div>
                    ` : ''}
                    
                    ${explanation.warnings.length > 0 ? `
                        <div style="margin-top: 12px;">
                            ${explanation.warnings.map(warning => `
                                <div class="warning-badge" style="display: flex; align-items: center; gap: 8px;">
                                    <span style="font-size: 1.2em;">⚠️</span>
                                    <span>${warning}</span>
                                </div>
                            `).join('')}
                        </div>
                    ` : ''}
                </div>
            `;
        }
        
        function formatFactorName(factor) {
            return factor
                .replace(/_/g, ' ')
                .replace(/\b\w/g, l => l.toUpperCase());
        }
        
        function toggleExplanation(id) {
            const panel = document.getElementById(`explain-${id}`);
            const toggle = document.getElementById(`toggle-exp-${id}`);
            
            if (panel) {
                if (panel.style.display === 'none') {
                    panel.style.display = 'block';
                    if (toggle) toggle.textContent = 'Hide 🔼';
                } else {
                    panel.style.display = 'none';
                    if (toggle) toggle.textContent = 'Why? 🔍';
                }
            }
        }

        // Toggle match details
        function toggleMatchDetails(matchId) {
            const details = document.getElementById(`details-${matchId}`);
            const toggle = document.getElementById(`toggle-${matchId}`);
            
            if (details.style.maxHeight && details.style.maxHeight !== '0px') {
                details.style.maxHeight = '0px';
                details.style.padding = '0 15px';
                toggle.textContent = 'details ▼';
            } else {
                details.style.maxHeight = '500px';
                details.style.padding = '15px';
                toggle.textContent = 'hide ▲';
            }
        }

        // Add collapsible functionality
        function toggleCollapsible(header) {
            const collapsible = header.parentElement;
            collapsible.classList.toggle('open');
        }

        // Handle file input change to show preview information
        document.getElementById('imageFile').addEventListener('change', function(e) {
            const file = e.target.files[0];
            if (file) {
                const fileSizeMB = (file.size / 1024 / 1024).toFixed(2);
                const fileType = file.type.split('/')[1].toUpperCase();
                
                // Update help text with file information
                document.querySelector('.help-text').innerHTML = `
                    Supported formats: JPG, PNG, GIF, BMP<br>
                    Selected file: ${file.name} (${fileSizeMB} MB, ${fileType})
                `;
            }
        });

        // Image zoom functionality
        class ImageZoom {
            constructor(imageElement, containerElement) {
                this.image = imageElement;
                this.container = containerElement;
                this.scale = 1;
                this.translateX = 0;
                this.translateY = 0;
                this.isDragging = false;
                this.dragStart = { x: 0, y: 0 };
                this.lastTouch = { x: 0, y: 0, distance: 0 };
                this.imageLoaded = false;
                this.hasMoved = false;
                this.isTouchDevice = device.isTouchDevice;  // Use detected touch capability
                this.pinchZoomActive = false;
                this.pinchCenter = { x: 0.5, y: 0.5 };
                this.lastPinchTime = 0;
                this.wheelZoomActive = false;
                this.wheelCenter = { x: 0.5, y: 0.5 };
                this.lastWheelTime = 0;
                
                this.init();
            }
            
            init() {
                this.image.addEventListener('load', () => {
                    this.imageLoaded = true;
                    this.resetZoom();
                });
                
                this.image.addEventListener('click', (e) => this.handleClick(e));
                
                // Always add mouse events (they work on mobile too as fallback)
                this.image.addEventListener('mousedown', (e) => this.handleMouseDown(e));
                this.image.addEventListener('mousemove', (e) => this.handleMouseMove(e));
                this.image.addEventListener('mouseup', (e) => this.handleMouseUp(e));
                this.image.addEventListener('mouseleave', (e) => this.handleMouseUp(e));
                
                // Desktop-only: wheel events
                if (!device.isMobile) {
                    this.image.addEventListener('wheel', (e) => this.handleWheel(e), { passive: false });
                }
                
                // Touch events for all touch-capable devices
                if (this.isTouchDevice) {
                    this.image.addEventListener('touchstart', (e) => this.handleTouchStart(e), { passive: false });
                    this.image.addEventListener('touchmove', (e) => this.handleTouchMove(e), { passive: false });
                    this.image.addEventListener('touchend', (e) => this.handleTouchEnd(e), { passive: false });
                }
                
                this.image.addEventListener('contextmenu', (e) => e.preventDefault());
                
                document.getElementById('zoomInBtn').addEventListener('click', () => this.zoomIn());
                document.getElementById('zoomOutBtn').addEventListener('click', () => this.zoomOut());
                document.getElementById('resetZoomBtn').addEventListener('click', () => this.resetZoom());
                
                this.image.addEventListener('dragstart', (e) => e.preventDefault());
            }
            
            handleClick(e) {
                if (!this.imageLoaded || this.hasMoved) {
                    this.hasMoved = false;
                    return;
                }
                
                e.preventDefault();
                e.stopPropagation();
                
                if (this.scale === 1) {
                    // Get click position relative to the image
                    const rect = this.image.getBoundingClientRect();
                    const x = (e.clientX - rect.left) / rect.width;
                    const y = (e.clientY - rect.top) / rect.height;
                    
                    // Zoom to the clicked point
                    this.zoomToPoint(1.8, x, y);
                }
            }
            
            handleMouseDown(e) {
                if (!this.imageLoaded) return;
                
                this.hasMoved = false;
                this.dragStartPosition = { x: e.clientX, y: e.clientY };  // Store initial position
                
                if (this.scale > 1) {
                    this.isDragging = true;
                    this.dragStart.x = e.clientX - this.translateX;
                    this.dragStart.y = e.clientY - this.translateY;
                    this.image.style.cursor = 'grabbing';
                }
                e.preventDefault();
            }
            
            handleMouseMove(e) {
                if (!this.imageLoaded) return;
                
                if (this.isDragging && this.scale > 1) {
                    const newTranslateX = e.clientX - this.dragStart.x;
                    const newTranslateY = e.clientY - this.dragStart.y;
                    
                    if (Math.abs(newTranslateX - this.translateX) > 2 || Math.abs(newTranslateY - this.translateY) > 2) {
                        this.hasMoved = true;
                    }
                    
                    this.translateX = newTranslateX;
                    this.translateY = newTranslateY;
                    this.constrainTranslation();
                    this.updateTransform();
                    e.preventDefault();
                } else if (this.scale === 1 && this.dragStartPosition) {
                    // Check if mouse has moved significantly (to distinguish click from drag)
                    const dx = Math.abs(e.clientX - this.dragStartPosition.x);
                    const dy = Math.abs(e.clientY - this.dragStartPosition.y);
                    
                    if (dx > 5 || dy > 5) {
                        this.hasMoved = true;
                    }
                }
            }
            
            handleMouseUp(e) {
                if (!this.imageLoaded) return;
                
                this.isDragging = false;
                this.dragStartPosition = null;  // Clear drag start position
                
                if (this.scale > 1) {
                    this.image.style.cursor = 'grab';
                } else {
                    this.image.style.cursor = 'zoom-in';
                }
            }
            
            handleWheel(e) {
                if (!this.imageLoaded) return;
                
                e.preventDefault();
                e.stopPropagation();
                
                // Get mouse/touchpad position in container coordinates
                const containerRect = this.container.getBoundingClientRect();
                const containerX = e.clientX - containerRect.left;
                const containerY = e.clientY - containerRect.top;
                
                // Find what point in the base image is under the cursor
                const baseImageX = (containerX - this.translateX) / this.scale;
                const baseImageY = (containerY - this.translateY) / this.scale;
                
                const now = Date.now();
                const isPinchZoom = e.ctrlKey;
                
                if (isPinchZoom) {
                    // Touchpad pinch zoom
                    // If this is the start of a new pinch gesture (>150ms since last event)
                    if (!this.pinchZoomActive || (now - this.lastPinchTime) > 150) {
                        this.pinchZoomActive = true;
                        this.pinchCenter.x = x;
                        this.pinchCenter.y = y;
                        this.pinchStartScale = this.scale;
                    }
                    
                    this.lastPinchTime = now;
                    
                    // Use smaller delta for smoother touchpad pinch zoom
                    const zoomDelta = Math.abs(e.deltaY) > 10 ? (e.deltaY > 0 ? 0.985 : 1.015) : (e.deltaY > 0 ? 0.995 : 1.005);
                    const newScale = Math.max(1, Math.min(5, this.scale * zoomDelta));
                    
                    if (newScale !== this.scale) {
                        // Use the pinch center point, not the current cursor position
                        this.zoomToPoint(newScale, this.pinchCenter.x, this.pinchCenter.y);
                    }
                    
                    // Reset pinch zoom active flag after a delay
                    clearTimeout(this.pinchZoomTimeout);
                    this.pinchZoomTimeout = setTimeout(() => {
                        this.pinchZoomActive = false;
                    }, 150);
                } else {
                    // Regular scroll wheel zoom
                    // If this is the start of a new wheel zoom (>300ms since last event)
                    if (!this.wheelZoomActive || (now - this.lastWheelTime) > 300) {
                        this.wheelZoomActive = true;
                        this.wheelCenter.x = x;
                        this.wheelCenter.y = y;
                    }
                    
                    this.lastWheelTime = now;
                    
                    const delta = e.deltaY > 0 ? 0.95 : 1.05;
                    const newScale = Math.max(1, Math.min(5, this.scale * delta));
                    
                    if (newScale !== this.scale) {
                        // Use the wheel center point, not the current cursor position
                        this.zoomToPoint(newScale, this.wheelCenter.x, this.wheelCenter.y);
                    }
                    
                    // Reset wheel zoom active flag after a delay
                    clearTimeout(this.wheelZoomTimeout);
                    this.wheelZoomTimeout = setTimeout(() => {
                        this.wheelZoomActive = false;
                    }, 300);
                }
            }
            
            handleTouchStart(e) {
                if (!this.imageLoaded) return;
                
                if (e.touches.length === 1) {
                    // Store initial touch for click detection
                    this.hasMoved = false;
                    this.lastTouch.x = e.touches[0].clientX;
                    this.lastTouch.y = e.touches[0].clientY;
                    this.lastTouch.startTime = Date.now();
                    
                    if (this.scale > 1) {
                        this.isDragging = true;
                        this.dragStart.x = e.touches[0].clientX - this.translateX;
                        this.dragStart.y = e.touches[0].clientY - this.translateY;
                    }
                } else if (e.touches.length === 2) {
                    this.isDragging = false;
                    
                    const rect = this.image.getBoundingClientRect();
                    const centerX = ((e.touches[0].clientX + e.touches[1].clientX) / 2 - rect.left) / rect.width;
                    const centerY = ((e.touches[0].clientY + e.touches[1].clientY) / 2 - rect.top) / rect.height;
                    this.lastTouch.centerX = centerX;
                    this.lastTouch.centerY = centerY;
                    
                    // Store initial translate values to prevent drift
                    this.lastTouch.initialTranslateX = this.translateX;
                    this.lastTouch.initialTranslateY = this.translateY;
                    this.lastTouch.initialScale = this.scale;
                }
                e.preventDefault();
            }
            
            handleTouchMove(e) {
                if (!this.imageLoaded) return;
                
                if (e.touches.length === 1 && this.scale > 1) {
                    // Single finger drag when zoomed
                    const touchX = e.touches[0].clientX;
                    const touchY = e.touches[0].clientY;
                    
                    if (this.isDragging) {
                        this.translateX = touchX - this.dragStart.x;
                        this.translateY = touchY - this.dragStart.y;
                        this.constrainTranslation();
                        this.updateTransform();
                        this.hasMoved = true;
                    }
                } else if (e.touches.length === 2) {
                    // Two finger pinch zoom
                    const distance = this.getTouchDistance(e.touches[0], e.touches[1]);
                    const scaleFactor = distance / this.lastTouch.distance;
                    const newScale = Math.max(1, Math.min(5, this.lastTouch.initialScale * scaleFactor));
                    
                    if (newScale !== this.scale) {
                        // Use stored center point for consistent zoom
                        this.zoomToPoint(newScale, this.lastTouch.centerX, this.lastTouch.centerY);
                        this.hasMoved = true;
                    }
                }
                e.preventDefault();
            }
            
            handleTouchEnd(e) {
                if (!this.imageLoaded) return;
                
                if (e.touches.length === 0) {
                    const now = Date.now();
                    const touchDuration = now - (this.lastTouch.startTime || now);
                    
                    this.isDragging = false;
                    
<<<<<<< HEAD
                    // Double tap to zoom (only if no movement and quick tap)
                    if (!this.hasMoved && touchDuration < 300) {
                        if (this.lastTap && (now - this.lastTap) < 300) {
                            if (this.scale === 1) {
                                const rect = this.image.getBoundingClientRect();
                                const x = (this.lastTouch.x - rect.left) / rect.width;
                                const y = (this.lastTouch.y - rect.top) / rect.height;
                                this.zoomToPoint(1.8, x, y);
                            } else {
                                this.resetZoom();
                            }
                            this.lastTap = 0; // Reset to prevent triple-tap
                        } else {
                            this.lastTap = now;
                        }
                    } else {
                        this.lastTap = 0;
                    }
                    
                    this.hasMoved = false;
                }
                
=======
                    const scaleRatio = currentDistance / this.lastTouch.initialDistance;
                    const dampedRatio = 1 + (scaleRatio - 1) * 0.6;
                    const newScale = Math.max(1, Math.min(5, this.lastTouch.initialScale * dampedRatio));
                    
                    if (Math.abs(newScale - this.scale) > 0.01) {
                        this.translateX = containerX - (baseImageX * newScale);
                        this.translateY = containerY - (baseImageY * newScale);
                        this.scale = newScale;
                        
                        this.constrainTranslation();
                        this.updateTransform();
                        this.updateUI();
                    }
                }
>>>>>>> 236dc4a7
                e.preventDefault();
            }
            
            getTouchDistance(touch1, touch2) {
                const dx = touch1.clientX - touch2.clientX;
                const dy = touch1.clientY - touch2.clientY;
                return Math.sqrt(dx * dx + dy * dy);
            }
            
            zoomToPoint(newScale, pointX, pointY) {
                if (!this.imageLoaded) return;
                
                // Get the image's natural dimensions
                const imageWidth = this.image.naturalWidth || this.image.width;
                const imageHeight = this.image.naturalHeight || this.image.height;
                
                // Calculate the display size of the image at current scale
                const displayWidth = this.image.offsetWidth;
                const displayHeight = this.image.offsetHeight;
                
                // Convert normalized point (0-1) to actual pixel position in the displayed image
                const displayPointX = pointX * displayWidth;
                const displayPointY = pointY * displayHeight;
                
                // Calculate where this point currently is on screen (in viewport coordinates)
                const currentScreenX = this.translateX + (displayPointX * this.scale);
                const currentScreenY = this.translateY + (displayPointY * this.scale);
                
                // After zoom, we want that same screen position to map to the same image point
                // So: screenPos = newTranslate + (displayPoint * newScale)
                // Therefore: newTranslate = screenPos - (displayPoint * newScale)
                this.translateX = currentScreenX - (displayPointX * newScale);
                this.translateY = currentScreenY - (displayPointY * newScale);
                
                // Calculate new translation to keep this point at the same container position
                this.translateX = containerX - (baseImageX * newScale);
                this.translateY = containerY - (baseImageY * newScale);
                this.scale = newScale;
                
                this.constrainTranslation();
                this.updateTransform();
                this.updateUI();
            }
            
            zoomIn() {
                if (!this.imageLoaded) return;
                const newScale = Math.min(5, this.scale * 1.15);
                this.zoomToContainerCenter(newScale);
            }
            
            zoomOut() {
                if (!this.imageLoaded) return;
                const newScale = Math.max(1, this.scale / 1.15);
                this.zoomToContainerCenter(newScale);
            }
            
            zoomToContainerCenter(newScale) {
                if (!this.imageLoaded) return;
                
                const containerCenterX = this.container.clientWidth / 2;
                const containerCenterY = this.container.clientHeight / 2;
                
                const baseWidth = this.image.naturalWidth || this.image.width;
                const baseHeight = this.image.naturalHeight || this.image.height;
                
                const imagePointX = (containerCenterX - this.translateX) / this.scale;
                const imagePointY = (containerCenterY - this.translateY) / this.scale;
                
                this.scale = newScale;
                
                this.translateX = containerCenterX - (imagePointX * this.scale);
                this.translateY = containerCenterY - (imagePointY * this.scale);
                
                this.constrainTranslation();
                this.updateTransform();
                this.updateUI();
            }
            
            resetZoom() {
                this.scale = 1;
                this.translateX = 0;
                this.translateY = 0;
                this.updateTransform();
                this.updateUI();
            }
            
            updateTransform() {
                if (!isFinite(this.translateX)) {
                    console.warn('Invalid translateX, resetting');
                    this.translateX = 0;
                }
                if (!isFinite(this.translateY)) {
                    console.warn('Invalid translateY, resetting');
                    this.translateY = 0;
                }
                if (!isFinite(this.scale) || this.scale < 1) {
                    console.warn('Invalid scale, resetting');
                    this.scale = 1;
                }
                
                // Force hardware acceleration on mobile
                const transform = `translate3d(${this.translateX}px, ${this.translateY}px, 0) scale(${this.scale})`;
                this.image.style.transform = transform;
                this.image.style.transformOrigin = '0 0';
                this.image.style.willChange = 'transform';  // Hint to browser for optimization
                
                if (this.scale > 1) {
                    this.image.style.cursor = this.isDragging ? 'grabbing' : 'grab';
                    this.image.classList.add('zoomed');
                    this.image.classList.remove('zoomable');
                } else {
                    this.image.style.cursor = 'zoom-in';
                    this.image.classList.remove('zoomed');
                    this.image.classList.add('zoomable');
                }
            }
            
            constrainTranslation() {
                if (this.scale <= 1) {
                    this.translateX = 0;
                    this.translateY = 0;
                    return;
                }
                
                const containerWidth = this.container.clientWidth;
                const containerHeight = this.container.clientHeight;
                
                const baseWidth = this.image.offsetWidth;
                const baseHeight = this.image.offsetHeight;
                
                // Safeguard against zero or undefined dimensions
                if (!baseWidth || !baseHeight) {
                    console.warn('Image dimensions not available yet');
                    return;
                }
                
                const scaledWidth = baseWidth * this.scale;
                const scaledHeight = baseHeight * this.scale;
                
                // Horizontal constraints
                if (scaledWidth <= containerWidth) {
                    this.translateX = (containerWidth - scaledWidth) / 2;
                } else {
                    const maxX = 0;
                    const minX = containerWidth - scaledWidth;
                    
                    // Progressive buffer based on zoom level to prevent disappearing
                    let buffer = 0;
                    if (this.scale > 3.5) {
                        buffer = 100; // 350%+ zoom needs larger buffer
                    } else if (this.scale > 2.5) {
                        buffer = 75;  // 250%+ zoom
                    } else if (this.scale > 2) {
                        buffer = 50;  // 200%+ zoom
                    }
                    
                    this.translateX = Math.max(minX - buffer, Math.min(maxX + buffer, this.translateX));
                }
                
                // Vertical constraints
                if (scaledHeight <= containerHeight) {
                    this.translateY = (containerHeight - scaledHeight) / 2;
                } else {
                    const maxY = 0;
                    const minY = containerHeight - scaledHeight;
                    
                    // Progressive buffer based on zoom level to prevent disappearing
                    let buffer = 0;
                    if (this.scale > 3.5) {
                        buffer = 100; // 350%+ zoom needs larger buffer
                    } else if (this.scale > 2.5) {
                        buffer = 75;  // 250%+ zoom
                    } else if (this.scale > 2) {
                        buffer = 50;  // 200%+ zoom
                    }
                    
                    this.translateY = Math.max(minY - buffer, Math.min(maxY + buffer, this.translateY));
                }
            }
            
            updateUI() {
                const zoomControls = document.getElementById('zoomControls');
                const zoomInfo = document.getElementById('zoomInfo');
                
                if (this.scale > 1.01) {
                    zoomControls.classList.add('visible');
                    zoomInfo.classList.add('visible');
                    zoomInfo.textContent = `${Math.round(this.scale * 100)}%`;
                } else {
                    zoomControls.classList.remove('visible');
                    zoomInfo.classList.remove('visible');
                }
                
                const zoomInBtn = document.getElementById('zoomInBtn');
                const zoomOutBtn = document.getElementById('zoomOutBtn');
                
                zoomInBtn.disabled = this.scale >= 5;
                zoomOutBtn.disabled = this.scale <= 1;
                
                zoomInBtn.style.opacity = this.scale >= 5 ? '0.5' : '1';
                zoomOutBtn.style.opacity = this.scale <= 1 ? '0.5' : '1';
            }
            
            setImage(src) {
                this.imageLoaded = false;
                this.resetZoom();
                this.image.src = src;
            }
        }

        // Initialize zoom functionality
        let imageZoom = null;

        // Test connection on page load   
        window.addEventListener('load', async function() {
            const isConnected = await testConnection();
            if (!isConnected) {
                showError(`API not available at ${API_BASE_URL}. Start the service with: ./start_web_service.sh`);
            }
        });
    </script>
</body>
</html><|MERGE_RESOLUTION|>--- conflicted
+++ resolved
@@ -1122,7 +1122,6 @@
                 autoReanalyze();
             }
         });
-<<<<<<< HEAD
         
         document.getElementById('textScale').addEventListener('change', function() {
             const scaleValue = this.value;
@@ -1194,9 +1193,6 @@
             }
         }
         
-=======
-
->>>>>>> 236dc4a7
         document.getElementById('ocrForm').addEventListener('submit', async function(e) {
             e.preventDefault();
             
@@ -1204,7 +1200,6 @@
             const imageFile = document.getElementById('imageFile').files[0];
             const searchPhrasesText = document.getElementById('searchPhrases').value;
             const threshold = document.getElementById('threshold').value;
-<<<<<<< HEAD
             let textScale = document.getElementById('textScale').value;  // Get text scale value
             
             // Boost annotation text size for mobile devices
@@ -1214,11 +1209,6 @@
                 textScale = Math.min(300, Math.round(scaleInt * 1.5)).toString();
                 console.log(`📱 Mobile boost: annotation text scale ${document.getElementById('textScale').value}% → ${textScale}%`);
             }
-=======
-            const textScale = document.getElementById('textScale').value;
-            
-            console.log('Form submission - textScale value:', textScale); // Debug log
->>>>>>> 236dc4a7
             
             if (!imageFile) {
                 showError('Please select an image file');
@@ -1248,13 +1238,7 @@
                 formData.append('file', imageFile);
                 formData.append('search_phrases', JSON.stringify(searchPhrases));
                 formData.append('threshold', threshold);
-<<<<<<< HEAD
                 formData.append('text_scale', textScale);  // Add boosted text scale to form data
-=======
-                formData.append('text_scale', textScale);
-                
-                console.log('Sending to API with text_scale:', textScale); // Debug log
->>>>>>> 236dc4a7
                 
                 const response = await fetch(`${API_BASE_URL}/upload-and-detect`, {
                     method: 'POST',
@@ -1951,7 +1935,6 @@
                     
                     this.isDragging = false;
                     
-<<<<<<< HEAD
                     // Double tap to zoom (only if no movement and quick tap)
                     if (!this.hasMoved && touchDuration < 300) {
                         if (this.lastTap && (now - this.lastTap) < 300) {
@@ -1974,22 +1957,6 @@
                     this.hasMoved = false;
                 }
                 
-=======
-                    const scaleRatio = currentDistance / this.lastTouch.initialDistance;
-                    const dampedRatio = 1 + (scaleRatio - 1) * 0.6;
-                    const newScale = Math.max(1, Math.min(5, this.lastTouch.initialScale * dampedRatio));
-                    
-                    if (Math.abs(newScale - this.scale) > 0.01) {
-                        this.translateX = containerX - (baseImageX * newScale);
-                        this.translateY = containerY - (baseImageY * newScale);
-                        this.scale = newScale;
-                        
-                        this.constrainTranslation();
-                        this.updateTransform();
-                        this.updateUI();
-                    }
-                }
->>>>>>> 236dc4a7
                 e.preventDefault();
             }
             
